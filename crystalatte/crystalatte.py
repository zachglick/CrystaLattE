--- conflicted
+++ resolved
@@ -823,60 +823,6 @@
         print('\nERROR: Done writing extended CIF file (%d atoms in total).' % len(atoms))
         exit(0)
     
-<<<<<<< HEAD
-    # - - - - - - - - - - - - - - - - - - - - - - - - - - - - - - - - - - - - - - -
-    # Convert the fractional coordinates into real coordinates.
-    # The primitive vectors a,b,c are such that 
-    #
-    #   cos(alpha) = b.c / |b||c|
-    #   cos(beta)  = a.c / |a||c|
-    #   cos(gamma) = a.b / |a||b|
-    #
-    # with the convention
-    #
-    #   a = La*xhat
-    #   b = bx*xhat + by*yhat
-    #   c = cx*xhat + cy*yhat + cz*zhat
-    #
-    cosa = math.cos(alpha)
-    #sina = math.sin(alpha)
-    cosb = math.cos(beta)
-    #sinb = math.sin(beta)
-    cosg = math.cos(gamma)
-    sing = math.sin(gamma)
-    
-    cosa2 = cosa * cosa
-    cosb2 = cosb * cosb
-    sing2 = sing * sing
-    
-    ax = La
-    
-    bx = Lb * cosg
-    by = Lb * sing
-    
-    cx = Lc * cosb
-    cy = Lc * (cosa - cosg*cosb) / sing
-    cz = Lc * math.sqrt( 1 - (cosa2 + cosb2 - 2*cosg*cosb*cosa) / sing2 )
-    
-    # Use the volume to check if we did the vectors right.
-    V = ax*by*cz
-    
-    if ( abs(V - volume) > 0.1):
-        print("{}".format("~"*(shutil.get_terminal_size().columns)))
-        print('WARNING: Volume of the unit cell declared in CIF ({:.2f} A^3) is different than the calculated from primitive vectors ({:.2f} A^3).\n'.format(volume, V))
-        print("{}".format("~"*(shutil.get_terminal_size().columns)))
-    
-    # Check if we have a rectangular box.
-    if (abs(bx) < eps  and  abs(cx) < eps  and abs(cy) < eps):
-        make_rect_box = True
-    
-    # Determine the box size.
-    Lx = Nx * La
-    Ly = Ny * Lb
-    Lz = Nz * Lc
-    
-=======
->>>>>>> 33b24867
     for i in range(len(atoms)):
     
         # Get label and fractional coordinates.
